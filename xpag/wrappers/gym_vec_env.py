# Copyright 2022 Nicolas Perrin-Gilbert.
#
# Licensed under the BSD 3-Clause License.

import sys
import inspect
import numpy as np
import gym
from gym.vector.utils import write_to_shared_memory, concatenate, create_empty_array
from gym.vector import VectorEnv, AsyncVectorEnv
from xpag.wrappers.reset_done import ResetDoneWrapper
from xpag.tools.utils import get_env_dimensions


def check_goalenv(env) -> bool:
    """
    Checks if an environment is of type 'GoalEnv'.
    The migration of GoalEnv from gym (0.22) to gym-robotics makes this verification
    non-trivial. Here we just verify that the observation_space has a structure
    that is compatible with the GoalEnv class.
    """
    if isinstance(env, VectorEnv):
        obs_space = env.single_observation_space
    else:
        obs_space = env.observation_space
    if not isinstance(obs_space, gym.spaces.Dict):
        return False
    else:
        for key in ["observation", "achieved_goal", "desired_goal"]:
            if key not in obs_space.spaces:
                return False
    return True


def gym_vec_env_(env_name, num_envs):
    if "num_envs" in inspect.signature(
        gym.envs.registration.load(
            gym.envs.registry.spec(env_name).entry_point
        ).__init__
    ).parameters and hasattr(
        gym.envs.registration.load(gym.envs.registry.spec(env_name).entry_point),
        "reset_done",
    ):
        # no need to create a VecEnv and wrap it if the env accepts 'num_envs' as an
        # argument at __init__ and has a reset_done() method.
        env = gym.make(env_name, num_envs=num_envs).unwrapped  # removing gym wrappers

        # We force the environment to have a time limit, but
        # env.spec.max_episode_steps cannot exist as it would automatically trigger
        # the TimeLimit wrapper of gym, which does not handle batch envs. We require
        # max_episode_steps to be stored as an attribute of env:
        assert (
            (
                not hasattr(env.spec, "max_episode_steps")
                or env.spec.max_episode_steps is None
            )
            and hasattr(env, "max_episode_steps")
            and env.max_episode_steps is not None
        ), (
            "Trying to create a batch environment. env.max_episode_steps must exist, "
            "and env.spec.max_episode_steps must not (or be None)."
        )
        max_episode_steps = env.max_episode_steps
        env_type = "Gym"
    else:
        dummy_env = gym.make(env_name)
        # We force the env to have either a standard gym time limit (with the max number
        # of steps defined in .spec.max_episode_steps), or the max number of steps
        # defined in .max_episode_steps (and in this case we trust the environment
        # to appropriately prevent episodes from exceeding max_episode_steps steps).
        assert (
            hasattr(dummy_env.spec, "max_episode_steps")
            and dummy_env.spec.max_episode_steps is not None
        ) or (
            hasattr(dummy_env, "max_episode_steps")
            and dummy_env.max_episode_steps is not None
        ), (
            "Only allowing gym envs with time limit (defined in "
            ".spec.max_episode_steps or .max_episode_steps)."
        )
        env = ResetDoneVecWrapper(
            AsyncVectorEnv(
                [
                    (lambda: gym.make(env_name))
                    if hasattr(dummy_env, "reset_done")
                    else (lambda: ResetDoneWrapper(gym.make(env_name)))
                ]
                * num_envs,
                worker=_worker_shared_memory_no_auto_reset,
            )
        )
        env._spec = dummy_env.spec
        if (
            hasattr(dummy_env.spec, "max_episode_steps")
            and dummy_env.spec.max_episode_steps is not None
        ):
            max_episode_steps = dummy_env.spec.max_episode_steps
        else:
            max_episode_steps = dummy_env.max_episode_steps
        # env_type = "Mujoco" if isinstance(dummy_env.unwrapped, MujocoEnv) else "Gym"
        # To avoid imposing a dependency to mujoco, we simply guess that the
        # environment is a mujoco environment when it has the 'init_qpos', 'init_qvel'
        # and 'state_vector' attributes:
        env_type = (
            "Mujoco"
            if hasattr(dummy_env.unwrapped, "init_qpos")
            and hasattr(dummy_env.unwrapped, "init_qvel")
            and hasattr(dummy_env.unwrapped, "state_vector")
            else "Gym"
        )
        # The 'init_qpos' and 'state_vector' attributes are the one required to
        # save mujoco episodes (cf. class SaveEpisode in xpag/tools/eval.py).
    is_goalenv = check_goalenv(env)
    env_info = {
        "env_type": env_type,
        "name": env_name,
        "is_goalenv": is_goalenv,
        "num_envs": num_envs,
        "max_episode_steps": max_episode_steps,
        "action_space": env.action_space,
        "single_action_space": env.single_action_space,
    }
    get_env_dimensions(env_info, is_goalenv, env)
    return env, env_info


def gym_vec_env(env_name, num_envs):
    env, env_info = gym_vec_env_(env_name, num_envs)
    eval_env, _ = gym_vec_env_(env_name, 1)
    return env, eval_env, env_info


class ResetDoneVecWrapper(gym.Wrapper):
    def __init__(self, env: VectorEnv):
        super().__init__(env)

    def reset(self, **kwargs):
        if "return_info" in kwargs and kwargs["return_info"]:
            obs, info_ = self.env.reset(**kwargs)
            return obs, {"info_tuple": tuple(info_)}
        else:
            return self.env.reset(**kwargs)

    def reset_done(self, *args, **kwargs):
        if "return_info" in kwargs and kwargs["return_info"]:
            results, info_ = tuple(zip(*self.env.call("reset_done", *args, **kwargs)))
        else:
            results = self.env.call("reset_done", *args, **kwargs)
        observations = create_empty_array(
            self.env.single_observation_space, n=self.num_envs, fn=np.empty
        )
        if "return_info" in kwargs and kwargs["return_info"]:
            info = {"info_tuple": tuple(info_)}
            return (
                concatenate(self.env.single_observation_space, results, observations),
                info,
            )
        else:
            return concatenate(self.env.single_observation_space, results, observations)

    def step(self, action):
        obs, reward, done, info_ = self.env.step(action)
<<<<<<< HEAD
        info = {
            "info_tuple": info_,
            "truncation": np.array( info_["TimeLimit.truncated"] if 'TimeLimit.truncated' in info_ else np.zeros_like(reward)
            ).reshape((self.env.num_envs, -1)),
            "is_success": np.array( info_['is_success'] if 'is_success' in info_ else np.zeros_like(reward)
            ).reshape((self.env.num_envs, -1)),
        }
=======
        info_["truncation"] = (
            info_["TimeLimit.truncated"]
            if "TimeLimit.truncated" in info_
            else np.array([False] * self.num_envs).reshape((self.num_envs, 1))
        )
        info_["is_success"] = (
            info_["is_success"]
            if "is_success" in info_
            else np.array([False] * self.num_envs).reshape((self.num_envs, 1))
        )
>>>>>>> 6969d741

        return (
            obs,
            reward.reshape((self.env.num_envs, -1)),
            done.reshape((self.env.num_envs, -1)),
            info_,
        )


def _worker_shared_memory_no_auto_reset(
    index, env_fn, pipe, parent_pipe, shared_memory, error_queue
):
    """
    This function is derived from _worker_shared_memory() in gym. See:
    https://github.com/openai/gym/blob/master/gym/vector/async_vector_env.py
    """
    assert shared_memory is not None
    env = env_fn()
    observation_space = env.observation_space
    parent_pipe.close()
    try:
        while True:
            command, data = pipe.recv()
            if command == "reset":
                if "return_info" in data and data["return_info"] is True:
                    observation, info = env.reset(**data)
                    write_to_shared_memory(
                        observation_space, index, observation, shared_memory
                    )
                    pipe.send(((None, info), True))
                else:
                    observation = env.reset(**data)
                    write_to_shared_memory(
                        observation_space, index, observation, shared_memory
                    )
                    pipe.send((None, True))
            elif command == "step":
                observation, reward, done, info = env.step(data)
                # NO AUTOMATIC RESET
                # if done:
                #     info["terminal_observation"] = observation
                #     observation = env.reset()
                write_to_shared_memory(
                    observation_space, index, observation, shared_memory
                )
                pipe.send(((None, reward, done, info), True))
            # elif command == "seed":
            #     env.seed(data)
            #     pipe.send((None, True))
            elif command == "close":
                pipe.send((None, True))
                break
            elif command == "_call":
                name, args, kwargs = data
                if name in ["reset", "step", "close"]:
                    raise ValueError(
                        f"Trying to call function `{name}` with "
                        f"`_call`. Use `{name}` directly instead."
                    )
                function = getattr(env, name)
                if name == "reset_done":
                    pipe.send((function(index, *args, **kwargs), True))
                else:
                    if callable(function):
                        pipe.send((function(*args, **kwargs), True))
                    else:
                        pipe.send((function, True))
            elif command == "_setattr":
                name, value = data
                setattr(env, name, value)
                pipe.send((None, True))
            elif command == "_check_spaces":
                pipe.send(
                    ((data[0] == observation_space, data[1] == env.action_space), True)
                )
            else:
                raise RuntimeError(
                    f"Received unknown command `{command}`. Must "
                    "be one of {`reset`, `step`, `close`, `_call`, "
                    "`_setattr`, `_check_spaces`}."
                )
    except (KeyboardInterrupt, Exception):
        error_queue.put((index,) + sys.exc_info()[:2])
        pipe.send((None, False))
    finally:
        env.close()<|MERGE_RESOLUTION|>--- conflicted
+++ resolved
@@ -160,15 +160,6 @@
 
     def step(self, action):
         obs, reward, done, info_ = self.env.step(action)
-<<<<<<< HEAD
-        info = {
-            "info_tuple": info_,
-            "truncation": np.array( info_["TimeLimit.truncated"] if 'TimeLimit.truncated' in info_ else np.zeros_like(reward)
-            ).reshape((self.env.num_envs, -1)),
-            "is_success": np.array( info_['is_success'] if 'is_success' in info_ else np.zeros_like(reward)
-            ).reshape((self.env.num_envs, -1)),
-        }
-=======
         info_["truncation"] = (
             info_["TimeLimit.truncated"]
             if "TimeLimit.truncated" in info_
@@ -179,7 +170,6 @@
             if "is_success" in info_
             else np.array([False] * self.num_envs).reshape((self.num_envs, 1))
         )
->>>>>>> 6969d741
 
         return (
             obs,
